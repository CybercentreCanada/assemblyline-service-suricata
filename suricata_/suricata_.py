--- conflicted
+++ resolved
@@ -1,20 +1,12 @@
 import json
 import os
-<<<<<<< HEAD
-import regex
 import signal
-=======
->>>>>>> 0ce841b8
 import subprocess
 import sys
 import time
 from copy import deepcopy
 from io import StringIO
 from socket import getservbyport
-<<<<<<< HEAD
-=======
-from typing import Any, Dict
->>>>>>> 0ce841b8
 
 import dateutil.parser as dateparser
 import regex
