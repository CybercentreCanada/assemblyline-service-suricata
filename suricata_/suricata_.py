import json
import os
import subprocess
import sys
import time
from copy import deepcopy
from io import StringIO
from socket import getservbyport

import dateutil.parser as dateparser
import regex
import suricatasc
import yaml
from assemblyline.common.exceptions import RecoverableError
from assemblyline.common.forge import get_classification
from assemblyline.common.str_utils import safe_str
from assemblyline.odm.base import DOMAIN_ONLY_REGEX, IP_ONLY_REGEX
from assemblyline.odm.models.ontology.results import NetworkConnection, Signature
from assemblyline_service_utilities.common.network_helper import convert_url_to_https
from assemblyline_v4_service.common.base import ServiceBase
from assemblyline_v4_service.common.request import MaxExtractedExceeded
from assemblyline_v4_service.common.result import BODY_FORMAT, Result, ResultSection
from assemblyline_v4_service.common.task import PARENT_RELATION
from retrying import RetryError, retry

SURICATA_BIN = "/usr/local/bin/suricata"
Classification = get_classification()


class Suricata(ServiceBase):
    def __init__(self, config=None):
        super(Suricata, self).__init__(config)

        self.home_net = self.config.get("home_net", "any")
        self.rules_config = yaml.safe_dump({"rule-files": []})
        self.run_dir = "/var/run/suricata"
        self.suricata_socket = None
        self.suricata_sc = None
        self.suricata_process = None
        self.suricata_yaml = "/etc/suricata/suricata.yaml"
        self.suricata_log = "/var/log/suricata/suricata.log"
        self.uses_proxy_in_sandbox = self.config.get("uses_proxy_in_sandbox", False)
        self.suricata_conf = self.config.get("suricata_conf", {})

    # Use an external tool to strip frame headers
    @staticmethod
    def strip_frame_headers(filepath):
        new_filepath = os.path.join(os.path.dirname(filepath), "striped.pcap")
        command = ["/usr/local/bin/stripe", "-r", filepath, "-w", new_filepath]

        p = subprocess.Popen(command, stdout=subprocess.PIPE, stderr=subprocess.PIPE)
        _, _ = p.communicate()

        return new_filepath

    def start(self):
        self.log.info(f"Suricata started with service version: {self.get_service_version()}")

    def _load_rules(self) -> None:
        if not self.rules_list:
            self.log.warning("No valid suricata ruleset found. Suricata will run without rules...")

        self.rules_config = yaml.safe_dump({"rule-files": self.rules_list})

        if not os.path.exists(self.run_dir):
            os.makedirs(self.run_dir)

        self.replace_suricata_config()
        self.start_suricata_if_necessary()

        if not self.suricata_running():
            raise Exception("Unable to start Suricata because no Suricata rules were found")

        # Get rule stats
        ret = self.suricata_sc.send_command("ruleset-stats")
        if ret:
            for ruleset in ret.get("message"):
                self.log.info(f"Ruleset {ruleset['id']}: {ruleset['rules_loaded']} rules loaded")
                if ruleset["rules_failed"] and ruleset["rules_loaded"] == 0:
                    self.log.error(f"Ruleset {ruleset['id']}: {ruleset['rules_failed']} rules failed to load")
                elif ruleset["rules_failed"]:
                    self.log.warning(
                        f"Ruleset {ruleset['id']}: {ruleset['rules_failed']} rules failed to load."
                        "This can be due to duplication of rules among muliple rulesets being loaded."
                    )

    def get_suricata_version(self):
        return safe_str(subprocess.check_output(["suricata", "-V"]).strip().replace(b"This is Suricata version ", b""))

    def get_tool_version(self):
        """
        Return the version of suricata used for processing
        :return:
        """
        return f"{self.get_suricata_version()}.r{self.rules_hash}"

    # When we're shutting down, kill the Suricata child process as well
    def stop(self):
        self.kill_suricata()

    # Kill the process if it isn't ending
    def kill_suricata(self):
        if self.suricata_process:
            try:
                self.log.info(f"Trying to kill Suricata ({str(self.suricata_process.pid)})")
                self.suricata_process.kill()
            except Exception as e:
                self.log.exception(f"Failed to kill Suricata ({str(self.suricata_process.pid)}): {str(e)}")

    # Reapply our service configuration to the Suricata yaml configuration
    def replace_suricata_config(self):
        source_path = os.path.join(os.getcwd(), "suricata_", "conf", "suricata.yaml")
        dest_path = self.suricata_yaml
        # home_net = re.sub(r"([/\[\]])", r"\\\1", self.home_net)
        home_net = self.home_net
        with open(source_path) as sp:
            conf = yaml.safe_load(
                sp.read().replace("__HOME_NET__", home_net).replace("__RULE_FILES__", self.rules_config)
            )
            # Update the configuration based on service configuration
            conf.update(self.suricata_conf)
            with open(dest_path, "w") as dp:
                dp.write("%YAML 1.1\n---\n")
                dp.write(yaml.dump(conf))

    # Send the reload_rules command to the socket
    def reload_rules(self):
        self.log.info("Reloading suricata rules...")
        ret = self.suricata_sc.send_command("reload-rules")

        if not ret or ret.get("return", "") != "OK":
            self.log.exception("Failed to reload Suricata rules")
            return

        # Get rule stats
        ret = self.suricata_sc.send_command("ruleset-stats")
        if ret:
            self.log.info(f"Current ruleset stats: {str(ret.get('message'))}")

    def start_suricata_if_necessary(self):
        if not self.suricata_running():
            try:
                self.launch_or_load_suricata()
            except RetryError as e:
                raise RecoverableError(e)

    # Try connecting to the Suricata socket
    def suricata_running(self):
        if self.suricata_sc is None:
            return False
        try:
            self.suricata_sc.connect()
        except suricatasc.SuricataException as e:
            if "Transport endpoint is already connected" in str(e):
                return True
            self.log.info(f"Suricata not started yet: {str(e)}")
            return False
        return True

    # Retry with exponential backoff until we can actually connect to the Suricata socket
    @retry(
        retry_on_result=lambda x: x is False,
        wait_exponential_multiplier=1000,
        wait_exponential_max=10000,
        stop_max_delay=120000,
    )
    def suricata_running_retry(self):
        return self.suricata_running()

    # Launch Suricata using a UID socket
    def launch_or_load_suricata(self):
        self.suricata_socket = os.path.join(self.run_dir, "suricata.socket")

        if not os.path.exists(self.suricata_socket):
            command = [
                SURICATA_BIN,
                "-vvvv",  # Useful for debugging
                "-c",
                self.suricata_yaml,
                f"--unix-socket={self.suricata_socket}",
                "--pidfile",
                f"{self.run_dir}/suricata.pid",
                "--set",
                f"logging.outputs.1.file.filename={self.suricata_log}",
            ]

            self.log.info(f"Launching Suricata: {' '.join(command)}")

            self.suricata_process = subprocess.Popen(command)

        self.suricata_sc = suricatasc.SuricataSC(self.suricata_socket)

        if not self.suricata_running_retry():
            raise Exception("Suricata could not be started.")

    def parse_suricata_output(self, request):
        alerts = {}
        signatures = {}
        domains = []
        ips = []
        urls = []
        email_addresses = []
        tls_dict = {}
        extracted_files = {}
        request.temp_submission_data.setdefault("url_headers", {})
        ancestry = request.temp_submission_data.setdefault("ancestry", [])

        from_proxied_sandbox = (
            any([a[-1]["parent_relation"] == PARENT_RELATION.DYNAMIC for a in ancestry]) and self.uses_proxy_in_sandbox
        )

        reverse_lookup = {}
        oid_lookup = {}
        event_types = {
            "dns": [],
            "http": [],
            "netflow": [],
            "smtp": [],
            "tls": [],
            "fileinfo": [],
            "alert": [],
        }

        def attach_network_connection(data: dict):
            # Check for any fields that may be null and remove them from the data before applying validation
            for k in list(data.keys()):
                if data.get(k) == None:
                    data.pop(k)

            oid = NetworkConnection.get_oid(data)
            data["objectid"]["ontology_id"] = oid
            # Don't overwrite important netflows
            if not self.ontology._result_parts.get(oid):
                self.ontology.add_result_part(NetworkConnection, data)

            # Add ObjectID to lookup for signatures/alerts
            if flow_id:
                oid_lookup.setdefault(flow_id, []).append(data["objectid"])

        # Parse the json results of the service and organize them into certain categories
        for line in open(os.path.join(self.working_directory, "eve.json")):
            record = json.loads(line)
            if record["event_type"] in event_types.keys():
                event_types[record["event_type"]].append(record)

        ordered_records = []
        [ordered_records.extend(record) for record in event_types.values()]

        # Populate reverse lookup map
        for record in event_types["dns"]:
            domain = record["dns"]["rrname"]
            for lookup_type, resolved_ips in record["dns"].get("grouped", {}).items():
                reverse_lookup.update({ip: domain for ip in resolved_ips})

        for record in ordered_records:
            timestamp = dateparser.parse(record["timestamp"]).isoformat(" ")
            src_ip = record.get("src_ip")
            src_port = record.get("src_port")
            dest_ip = record.get("dest_ip")
            dest_port = record.get("dest_port")
            proto = record.get("proto", "TCP").lower()
            app_proto = record.get("app_proto", None)
            direction = "outbound"
            flow_id = record.get("flow_id")

            ext_hostname = reverse_lookup.get(dest_ip)
            if not ext_hostname:
                # Potentially dealing with an inbound response back to host
                ext_hostname = reverse_lookup.get(src_ip, src_ip)
                direction = "inbound"

            network_data = {
                "objectid": {
                    "tag": ext_hostname + f"{f':{dest_port}' if dest_port else ''}",
                    "time_observed": timestamp,
                },
                "source_ip": src_ip,
                "source_port": src_port,
                "destination_ip": dest_ip,
                "destination_port": dest_port,
                "transport_layer_protocol": proto,
                "connection_type": app_proto,
                "direction": direction,
            }

            if src_ip is not None and src_ip not in ips:
                ips.append(src_ip)
            if dest_ip is not None and dest_ip not in ips:
                ips.append(dest_ip)

            if record["event_type"] == "http":
                if "hostname" not in record["http"] or "url" not in record["http"]:
                    continue

                domain = record["http"]["hostname"]
                if domain not in domains and domain not in ips:
                    domains.append(domain)

                protocol = "https" if record["http"].get("http_port") == 443 else "http"
                url_meta = record["http"]["url"]
                if url_meta.startswith("/"):
                    # Assume this is a path
                    url = f"{protocol}://" + domain + record["http"]["url"]
                elif url_meta.startswith("http"):
                    # Assume this is a URL with the protocol
                    url = url_meta
                else:
                    # Assume this ia a URL without the protocol, default to http
                    url = f"{protocol}://" + url_meta

                url = (
                    convert_url_to_https(record["http"].get("http_method", "GET"), url) if from_proxied_sandbox else url
                )
                if url not in urls:
                    urls.append(url)
                network_data["connection_type"] = "http"
                http_details = record["http"]
                network_data["http_details"] = {
                    "request_uri": url,
                    "request_headers": {
                        h["name"].replace("-", "_").lower(): h["value"] for h in http_details["request_headers"]
                    },
                    "request_method": http_details["http_method"].upper(),
                    "response_headers": {
                        h["name"].replace("-", "_").lower(): h["value"] for h in http_details["response_headers"]
                    },
                }
                request.temp_submission_data["url_headers"].update(
                    {url: {h["name"]: h["value"] for h in http_details["request_headers"]}}
                )
                if http_details.get("status"):
                    network_data["http_details"].update({"response_status_code": http_details["status"]})
                attach_network_connection(network_data)

            elif record["event_type"] == "dns":
                if "rrname" not in record["dns"]:
                    continue
                domain = record["dns"]["rrname"]
                if regex.match(DOMAIN_ONLY_REGEX, domain) and domain not in domains and domain not in ips:
                    domains.append(domain)
                network_data["connection_type"] = "dns"
                for lookup_type, resolved_ips in record["dns"].get("grouped", {}).items():
                    if lookup_type in ["A", "AAAA"]:
                        data = deepcopy(network_data)
                        data["dns_details"] = {
                            "domain": domain,
                            "resolved_ips": resolved_ips,
                            "lookup_type": lookup_type,
                        }
                        attach_network_connection(data)
                    elif lookup_type == "PTR":
                        # Reverse lookup occurred
                        if domain.endswith("in-addr.arpa"):
                            # Extract the actual IP and it's resolution
                            domain = domain.rstrip(".in-addr.arpa")[::-1]
                        reverse_lookup[domain] = resolved_ips[0]
                    else:
                        self.log.warning(f"Lookup type [{lookup_type}] found with values {resolved_ips}...")
            elif record["event_type"] == "netflow":
                attach_network_connection(network_data)
            elif record["event_type"] == "alert":
                if "signature_id" not in record["alert"] or "signature" not in record["alert"]:
                    continue
                signature_id = record["alert"]["signature_id"]
                gid = record["alert"]["gid"]
                signature = record["alert"]["signature"]
                signature_key = f"{gid}:{signature_id}"
                if signature_key not in alerts:
                    alerts[signature_key] = []
                if signature_key not in signatures:
                    try:
                        proto = getservbyport(dest_port) if dest_port else "http"
                    except OSError:
                        proto = "http"
                    signatures[signature_key] = {
                        "signature": signature,
                        "malware_family": record["alert"].get("metadata", {}).get("malware_family", []),
                        "attributes": [],
                    }

<<<<<<< HEAD
                if any(record.get(event_type) for event_type in ["http", "dns", "flow"]) and flow_id:
                    attributes = []
                    for source in oid_lookup[flow_id]:
                        attribute = dict(source=source)
                        if not regex.match(IP_ONLY_REGEX, ext_hostname):
                            attribute["domain"] = ext_hostname
                        if record.get("http") and record["http"].get("hostname"):
                            # Only alerts containing HTTP details can provide URI-relevant information
                            hostname = reverse_lookup.get(
                                record["http"]["hostname"],
                                record["http"]["hostname"],
                            )
                            if record["http"]["url"].startswith(hostname):
                                url = f"{proto}://{record['http']['url']}"
                            else:
                                url = f"{proto}://{hostname+record['http']['url']}"
                            url = (
                                convert_url_to_https(record["http"].get("http_method", "GET"), url)
                                if from_proxied_sandbox
                                else url
                            )
                            attribute.update({"uri": url})
                        attributes.append(attribute)

                    if attributes:
                        signatures[signature_id]["attributes"] = (
                            signatures[signature_id].get("attributes", []) + attributes
                        )
=======
                    if any(record.get(event_type) for event_type in ["http", "dns", "flow"]) and flow_id:
                        attributes = []
                        for source in oid_lookup[flow_id]:
                            attribute = dict(source=source)
                            if not regex.match(IP_ONLY_REGEX, ext_hostname):
                                attribute["domain"] = ext_hostname
                            if record.get("http") and record["http"].get("hostname"):
                                # Only alerts containing HTTP details can provide URI-relevant information
                                hostname = reverse_lookup.get(
                                    record["http"]["hostname"],
                                    record["http"]["hostname"],
                                )
                                if record["http"]["url"].startswith(hostname):
                                    url = f"{proto}://{record['http']['url']}"
                                else:
                                    url = f"{proto}://{hostname+record['http']['url']}"
                                url = (
                                    convert_url_to_https(record["http"].get("http_method", "GET"), url)
                                    if from_proxied_sandbox
                                    else url
                                )
                                attribute.update({"uri": url})
                            attributes.append(attribute)

                        if attributes:
                            signatures[signature_key].update({"attributes": attributes})
>>>>>>> c70a1c02

                alerts[signature_key].append((timestamp, src_ip, src_port, dest_ip, dest_port))

            elif record["event_type"] == "smtp":
                # extract email metadata
                if "smtp" not in record:
                    continue
                if not isinstance(record["smtp"], dict):
                    continue

                mail_from = record["smtp"].get("mail_from")
                if mail_from is not None:
                    mail_from = mail_from.replace("<", "").replace(">", "")
                    if mail_from not in email_addresses:
                        email_addresses.append(mail_from)

                for email_addr in record["smtp"].get("rcpt_to", []):
                    email_addr = email_addr.replace("<", "").replace(">", "")
                    if email_addr not in email_addresses:
                        email_addresses.append(email_addr)

            elif record["event_type"] == "tls":
                if "tls" not in record:
                    continue
                if not isinstance(record["tls"], dict):
                    continue

                for tls_type, tls_value in record["tls"].items():
                    if tls_type not in tls_dict:
                        tls_dict[tls_type] = []
                    if tls_value not in tls_dict[tls_type]:
                        tls_dict[tls_type].append(tls_value)

            elif record["event_type"] == "fileinfo":
                sha256_full = record["fileinfo"]["sha256"]
                if sha256_full not in extracted_files.keys():
                    sha256 = f"{sha256_full[:12]}.data"
                    extracted_files[sha256_full] = {
                        "sha256": sha256,
                        "filename": os.path.basename(record["fileinfo"].get("filename", sha256)) or sha256,
                        "extracted_file_path": os.path.join(
                            self.working_directory,
                            "filestore",
                            sha256_full[:2].lower(),
                            sha256_full,
                        ),
                    }
        return dict(
            alerts=alerts,
            signatures=signatures,
            domains=domains,
            ips=ips,
            urls=urls,
            email_addresses=email_addresses,
            tls=tls_dict,
            extracted_files=extracted_files.values(),
            reverse_lookup=reverse_lookup,
        )

    def execute(self, request):
        file_path = request.file_path
        result = Result()

        # Report the version of suricata as the service context
        request.set_service_context(f"Suricata version: {self.get_suricata_version()}")

        # restart Suricata if we need to
        self.start_suricata_if_necessary()

        # Strip frame headers from the PCAP, since Suricata sometimes has trouble parsing strange PCAPs
        stripped_filepath = self.strip_frame_headers(file_path)

        # Check to make sure the size of the stripped file isn't 0 - this happens on pcapng files
        # TODO: there's probably a better way to do this - don't event strip it if it's pcapng
        if os.stat(stripped_filepath).st_size == 0:
            stripped_filepath = file_path

        # Switch stdout and stderr so we don't get our logs polluted
        mystdout = StringIO()
        old_stdout = sys.stdout
        sys.stdout = mystdout

        mystderr = StringIO()
        old_stderr = sys.stderr
        sys.stderr = mystderr

        # Pass the pcap file to Suricata via the socket
        ret = self.suricata_sc.send_command(
            "pcap-file",
            {"filename": stripped_filepath, "output-dir": self.working_directory},
        )

        if not ret or ret["return"] != "OK":
            self.log.exception(f"Failed to submit PCAP for processing: {ret['message']}")

        # Wait for the socket finish processing our PCAP
        while True:
            time.sleep(1)
            try:
                ret = self.suricata_sc.send_command("pcap-current")
                if ret and ret["message"] == "None":
                    break
            except ConnectionResetError as e:
                raise RecoverableError(e)

        # Bring back stdout and stderr
        sys.stdout = old_stdout
        sys.stderr = old_stderr
        # NOTE: for now we will ignore content of mystdout and mystderr but we have them just in case...

        (
            alerts,
            signatures,
            domains,
            ips,
            urls,
            email_addresses,
            tls_dict,
            extracted_files,
            reverse_lookup,
        ) = self.parse_suricata_output(request).values()

        file_extracted_section = ResultSection("File(s) extracted by Suricata")
        # Parse the json results of the service
        if request.get_param("extract_files"):
            for file in extracted_files:
                sha256, filename, extracted_file_path = file.values()
                self.log.info(f"extracted file {filename}")
                try:
                    if request.add_extracted(
                        extracted_file_path,
                        filename,
                        "Extracted by Suricata",
                        safelist_interface=self.api_interface,
                    ):
                        file_extracted_section.add_line(filename)
                        if filename != sha256:
                            file_extracted_section.add_tag("file.name.extracted", filename)
                except FileNotFoundError as e:
                    # An intermittent issue, just try again
                    raise RecoverableError(e)
                except MaxExtractedExceeded:
                    # We've hit our limit
                    pass

        # Report a null score to indicate that files were extracted. If no sigs hit, it's not clear
        # where the extracted files came from
        if file_extracted_section.body:
            result.add_section(file_extracted_section)

        # Add tags for the domains, urls, and IPs we've discovered
        root_section = ResultSection("Discovered IOCs", parent=result)
        if domains:
            domain_section = ResultSection("Domains", parent=root_section)
            for domain in domains:
                if not regex.match(DOMAIN_ONLY_REGEX, domain):
                    ips.append(domain)
                    continue
                domain_section.add_line(domain)
                domain_section.add_tag("network.dynamic.domain", domain)
        if ips:
            ip_section = ResultSection("IP Addresses", parent=root_section)
            for ip in ips:
                # Make sure it's not a local IP
                if not (
                    ip.startswith("127.")
                    or ip.startswith("192.168.")
                    or ip.startswith("10.")
                    or (ip.startswith("172.") and 16 <= int(ip.split(".")[1]) <= 31)
                    # Link-local IPv6 addresses
                    or ip.startswith("fe80:0000:0000:0000:")
                    # All-routers link-local multicast
                    or ip == "ff02:0000:0000:0000:0000:0000:0000:0002"
                ):
                    ip_section.add_line(ip)
                    ip_section.add_tag("network.dynamic.ip", ip)

        if urls:
            url_section = ResultSection("URLs", parent=root_section)
            for url in urls:
                if url.startswith("https"):
                    url = url.replace(":443", "", 1)
                url_section.add_line(url)
                url_section.add_tag("network.dynamic.uri", url)
        if email_addresses:
            email_section = ResultSection("Email Addresses", parent=root_section)
            for eml in email_addresses:
                email_section.add_line(eml)
                email_section.add_tag("network.email.address", eml)

        # Map between suricata key names and AL tag types
        tls_mappings = {
            "subject": "cert.subject",
            "issuerdn": "cert.issuer",
            "version": "cert.version",
            "notbefore": "cert.valid.start",
            "notafter": "cert.valid.end",
            "fingerprint": "cert.thumbprint",
            "sni": "network.tls.sni",
        }

        if tls_dict:
            tls_section = ResultSection("TLS Information", parent=root_section, body_format=BODY_FORMAT.JSON)
            kv_body = {}
            for tls_type, tls_values in tls_dict.items():
                if tls_type == "fingerprint":
                    # make sure the cert fingerprint/thumbprint matches other values,
                    # like from PEFile
                    tls_values = [v.replace(":", "").lower() for v in tls_values]

                if tls_type in tls_mappings:
                    kv_body[tls_type] = tls_values

                    tag_type = tls_mappings[tls_type]
                    if tag_type is not None:
                        for tls_value in tls_values:
                            tls_section.add_tag(tag_type, tls_value)

                elif tls_type == "ja3":
                    kv_body.setdefault("ja3_hash", [])
                    kv_body.setdefault("ja3_string", [])

                    for ja3_entry in tls_values:
                        ja3_hash = ja3_entry.get("hash")
                        ja3_string = ja3_entry.get("string")
                        if ja3_hash:
                            kv_body["ja3_hash"].append(ja3_hash)
                            tls_section.add_tag("network.tls.ja3_hash", ja3_hash)
                        if ja3_string:
                            kv_body["ja3_string"].append(ja3_string)
                            tls_section.add_tag("network.tls.ja3_string", ja3_string)

                else:
                    kv_body[tls_type] = tls_values
                    # stick a message in the logs about a new TLS type found in suricata logs
                    self.log.info(f"Found new TLS type {tls_type} with values {tls_values}")
            tls_section.set_body(json.dumps(kv_body))

        # Create the result sections if there are any hits
        if len(alerts) > 0:
            for signature_key, signature_details in signatures.items():
                _, signature_id = signature_key.split(":", 1)
                signature_meta = self.signatures_meta[signature_key]
                signature = signature_details["signature"]
                attributes = signature_details["attributes"]
                classification = signature_meta["classification"]
                source = signature_meta["source"]
                section = ResultSection(
                    f"[{source}] {signature_id}: {signature}",
                    classification=Classification.max_classification(
                        classification,
                        request.task.min_classification,
                    ),
                )
                heur_id = 3
                if any(x in signature for x in self.config.get("sure_score")):
                    heur_id = 1
                elif any(x in signature for x in self.config.get("vhigh_score")):
                    heur_id = 2

                section.set_heuristic(heur_id)
                if signature_details:
                    section.add_tag("file.rule.suricata", f"{source}.{signature}")
                for timestamp, src_ip, src_port, dest_ip, dest_port in alerts[signature_key][:10]:
                    section.add_line(f"{timestamp} {src_ip}:{src_port} -> {dest_ip}:{dest_port}")
                if len(alerts[signature_key]) > 10:
                    section.add_line(f"And {len(alerts[signature_key]) - 10} more flows")

                # Tag IPs/Domains/URIs associated to signature
                for flow in alerts[signature_key]:
                    dest_ip = flow[3]
                    section.add_tag("network.dynamic.ip", dest_ip)
                    if dest_ip in reverse_lookup.keys():
                        section.add_tag("network.dynamic.domain", reverse_lookup[dest_ip])
                    [
                        section.add_tag("network.dynamic.uri", uri)
                        for uri in urls
                        if dest_ip in uri or (reverse_lookup.get(dest_ip) and reverse_lookup[dest_ip] in uri)
                    ]

                # Add a tag for the signature id and the message
                section.add_tag("network.signature.signature_id", str(signature_id))
                section.add_tag("network.signature.message", signature)
                [section.add_tag("network.static.uri", attr["uri"]) for attr in attributes if attr.get("uri")]
                # Tag malware_family
                for malware_family in signature_details["malware_family"]:
                    section.add_tag("attribution.family", malware_family)

                result.add_section(section)
                self.ontology.add_result_part(
                    Signature,
                    data=dict(
                        name=f"{signature_meta['source']}.{signature}",
                        type="SURICATA",
                        malware_families=signature_details["malware_family"] or None,
                        attributes=attributes,
                        signature_id=signature_id,
                        classification=classification,
                    ),
                )

        # Add the original Suricata output as a supplementary file in the result
        request.add_supplementary(
            os.path.join(self.working_directory, "eve.json"),
            "SuricataEventLog.json",
            "json",
        )

        # Add the stats.log to the result, which can be used to determine service success
        if os.path.exists(os.path.join(self.working_directory, "stats.log")):
            request.add_supplementary(os.path.join(self.working_directory, "stats.log"), "stats.log", "log")

        request.result = result<|MERGE_RESOLUTION|>--- conflicted
+++ resolved
@@ -378,7 +378,6 @@
                         "attributes": [],
                     }
 
-<<<<<<< HEAD
                 if any(record.get(event_type) for event_type in ["http", "dns", "flow"]) and flow_id:
                     attributes = []
                     for source in oid_lookup[flow_id]:
@@ -404,37 +403,9 @@
                         attributes.append(attribute)
 
                     if attributes:
-                        signatures[signature_id]["attributes"] = (
-                            signatures[signature_id].get("attributes", []) + attributes
+                        signatures[signature_key]["attributes"] = (
+                            signatures[signature_key].get("attributes", []) + attributes
                         )
-=======
-                    if any(record.get(event_type) for event_type in ["http", "dns", "flow"]) and flow_id:
-                        attributes = []
-                        for source in oid_lookup[flow_id]:
-                            attribute = dict(source=source)
-                            if not regex.match(IP_ONLY_REGEX, ext_hostname):
-                                attribute["domain"] = ext_hostname
-                            if record.get("http") and record["http"].get("hostname"):
-                                # Only alerts containing HTTP details can provide URI-relevant information
-                                hostname = reverse_lookup.get(
-                                    record["http"]["hostname"],
-                                    record["http"]["hostname"],
-                                )
-                                if record["http"]["url"].startswith(hostname):
-                                    url = f"{proto}://{record['http']['url']}"
-                                else:
-                                    url = f"{proto}://{hostname+record['http']['url']}"
-                                url = (
-                                    convert_url_to_https(record["http"].get("http_method", "GET"), url)
-                                    if from_proxied_sandbox
-                                    else url
-                                )
-                                attribute.update({"uri": url})
-                            attributes.append(attribute)
-
-                        if attributes:
-                            signatures[signature_key].update({"attributes": attributes})
->>>>>>> c70a1c02
 
                 alerts[signature_key].append((timestamp, src_ip, src_port, dest_ip, dest_port))
 
